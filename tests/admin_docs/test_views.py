--- conflicted
+++ resolved
@@ -397,7 +397,12 @@
             (r'^(?P<a>(x|y))/b/(?P<c>\w+)', '/<a>/b/<c>'),
             (r'^(?P<a>(x|y))/b/(?P<c>\w+)ab', '/<a>/b/<c>ab'),
             (r'^(?P<a>(x|y)(\(|\)))/b/(?P<c>\w+)ab', '/<a>/b/<c>ab'),
-<<<<<<< HEAD
+            # Non-capturing groups
+            (r'^a(?:\w+)b', '/ab'),
+            (r'^a(?:(x|y))', '/a'),
+            (r'^(?:\w+(?:\w+))a', '/a'),
+            (r'^a(?:\w+)/b(?:\w+)', '/a/b'),
+            (r'(?P<a>\w+)/b/(?:\w+)c(?:\w+)', '/<a>/b/c'),
             # Single and repeated metacharacters.
             (r'^a', '/a'),
             (r'^^a', '/a'),
@@ -481,14 +486,6 @@
             # Complex examples with metacharacters and (un)named groups.
             (r'^\b(?P<slug>\w+)\B/(\w+)?', '/<slug>/<var>'),
             (r'^\A(?P<slug>\w+)\Z', '/<slug>'),
-=======
-            # Non-capturing groups
-            (r'^a(?:\w+)b', '/ab'),
-            (r'^a(?:(x|y))', '/a'),
-            (r'^(?:\w+(?:\w+))a', '/a'),
-            (r'^a(?:\w+)/b(?:\w+)', '/a/b'),
-            (r'(?P<a>\w+)/b/(?:\w+)c(?:\w+)', '/<a>/b/c'),
->>>>>>> 6ec244c6
         )
         for pattern, output in tests:
             with self.subTest(pattern=pattern):
