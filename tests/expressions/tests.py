--- conflicted
+++ resolved
@@ -6,7 +6,6 @@
 from copy import deepcopy
 from decimal import Decimal
 from unittest import mock
-from .models import NamedCategory
 
 from django.core.exceptions import FieldError
 from django.db import DatabaseError, NotSupportedError, connection
@@ -82,6 +81,7 @@
     Employee,
     Experiment,
     Manager,
+    NamedCategory,
     Number,
     RemoteEmployee,
     Result,
@@ -2852,39 +2852,6 @@
             F("field").desc(nulls_last=False)
 
 
-class OuterRefOrderByTestCase(TestCase):
-    @classmethod
-    def setUpTestData(cls):
-        cls.ceo = Employee.objects.create(
-            firstname="John", lastname="Doe", salary=100000
-        )
-        cls.gmbh = Company.objects.create(
-            name="GmbH",
-            num_employees=50,
-            ceo=cls.ceo,
-            point_of_contact=cls.ceo,
-            based_in_eu=True,
-        )
-        cls.foobar_ltd = Company.objects.create(
-            name="Foobar Ltd",
-            num_employees=100,
-            ceo=cls.ceo,
-            point_of_contact=cls.ceo,
-            based_in_eu=False,
-        )
-
-    def test_order_by_with_outerref(self):
-        inner = Company.objects.filter(
-            num_employees__lt=OuterRef("num_employees")
-        ).order_by("num_employees")
-
-        qs = Company.objects.annotate(next_bigger=Subquery(inner.values("pk")[:1]))
-        foobar_ltd = qs.get(pk=self.foobar_ltd.pk)
-
-        self.assertIsNotNone(foobar_ltd.next_bigger)
-<<<<<<< HEAD
-        self.assertEqual(foobar_ltd.next_bigger, self.gmbh.pk)
-
 class SubqueryTests(TestCase):
     def test_outer_ref_order_by(self):
         NamedCategory.objects.create(id=1, name="first")
@@ -2894,17 +2861,15 @@
         outer_query = NamedCategory.objects.all()
 
         subquery = (
-            NamedCategory.objects.filter(id=OuterRef("id"))
-            .order_by("name")
+            NamedCategory.objects.filter(pk=OuterRef("pk"))
+            .order_by("pk")
             .values("name")
         )
 
         values = outer_query.annotate(sorted_name=Subquery(subquery)).order_by(
             "sorted_name"
         )
+
         sorted_names = list(values.values_list("sorted_name", flat=True))
 
-        self.assertListEqual(sorted_names, ["first", "fourth", "second", "third"])
-=======
-        self.assertEqual(foobar_ltd.next_bigger, self.gmbh.pk)
->>>>>>> fd3cd5de
+        self.assertListEqual(sorted_names, ["first", "fourth", "second", "third"])