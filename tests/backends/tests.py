# -*- coding: utf-8 -*-
# Unit and doctests for specific database backends.
from __future__ import unicode_literals

import datetime
from decimal import Decimal
import threading
<<<<<<< HEAD
import re
=======
import unittest
>>>>>>> dd3a8838

from django.conf import settings
from django.core.management.color import no_style
from django.db import (connection, connections, DEFAULT_DB_ALIAS,
    DatabaseError, IntegrityError, transaction)
from django.db.backends.signals import connection_created
from django.db.backends.sqlite3.base import DatabaseOperations
from django.db.backends.postgresql_psycopg2 import version as pg_version
from django.db.backends.util import format_number
from django.db.models import Sum, Avg, Variance, StdDev
from django.db.models.fields import (AutoField, DateField, DateTimeField,
    DecimalField, IntegerField, TimeField)
from django.db.utils import ConnectionHandler
from django.test import (TestCase, skipUnlessDBFeature, skipIfDBFeature,
    TransactionTestCase)
from django.test.utils import override_settings, str_prefix
from django.utils import six
from django.utils.six.moves import xrange

from . import models


class DummyBackendTest(TestCase):
    def test_no_databases(self):
        """
        Test that empty DATABASES setting default to the dummy backend.
        """
        DATABASES = {}
        conns = ConnectionHandler(DATABASES)
        self.assertEqual(conns[DEFAULT_DB_ALIAS].settings_dict['ENGINE'],
            'django.db.backends.dummy')


class OracleChecks(unittest.TestCase):

    @unittest.skipUnless(connection.vendor == 'oracle',
                         "No need to check Oracle quote_name semantics")
    def test_quote_name(self):
        # Check that '%' chars are escaped for query execution.
        name = '"SOME%NAME"'
        quoted_name = connection.ops.quote_name(name)
        self.assertEqual(quoted_name % (), name)

    @unittest.skipUnless(connection.vendor == 'oracle',
                         "No need to check Oracle cursor semantics")
    def test_dbms_session(self):
        # If the backend is Oracle, test that we can call a standard
        # stored procedure through our cursor wrapper.
        from django.db.backends.oracle.base import convert_unicode

        cursor = connection.cursor()
        cursor.callproc(convert_unicode('DBMS_SESSION.SET_IDENTIFIER'),
                        [convert_unicode('_django_testing!')])

    @unittest.skipUnless(connection.vendor == 'oracle',
                         "No need to check Oracle cursor semantics")
    def test_cursor_var(self):
        # If the backend is Oracle, test that we can pass cursor variables
        # as query parameters.
        from django.db.backends.oracle.base import Database

        cursor = connection.cursor()
        var = cursor.var(Database.STRING)
        cursor.execute("BEGIN %s := 'X'; END; ", [var])
        self.assertEqual(var.getvalue(), 'X')

    @unittest.skipUnless(connection.vendor == 'oracle',
                         "No need to check Oracle cursor semantics")
    def test_long_string(self):
        # If the backend is Oracle, test that we can save a text longer
        # than 4000 chars and read it properly
        c = connection.cursor()
        c.execute('CREATE TABLE ltext ("TEXT" NCLOB)')
        long_str = ''.join([six.text_type(x) for x in xrange(4000)])
        c.execute('INSERT INTO ltext VALUES (%s)', [long_str])
        c.execute('SELECT text FROM ltext')
        row = c.fetchone()
        self.assertEqual(long_str, row[0].read())
        c.execute('DROP TABLE ltext')

    @unittest.skipUnless(connection.vendor == 'oracle',
                         "No need to check Oracle connection semantics")
    def test_client_encoding(self):
        # If the backend is Oracle, test that the client encoding is set
        # correctly.  This was broken under Cygwin prior to r14781.
        connection.cursor()  # Ensure the connection is initialized.
        self.assertEqual(connection.connection.encoding, "UTF-8")
        self.assertEqual(connection.connection.nencoding, "UTF-8")

    @unittest.skipUnless(connection.vendor == 'oracle',
                         "No need to check Oracle connection semantics")
    def test_order_of_nls_parameters(self):
        # an 'almost right' datetime should work with configured
        # NLS parameters as per #18465.
        c = connection.cursor()
        query = "select 1 from dual where '1936-12-29 00:00' < sysdate"
        # Test that the query succeeds without errors - pre #18465 this
        # wasn't the case.
        c.execute(query)
        self.assertEqual(c.fetchone()[0], 1)


class SQLiteTests(TestCase):
    longMessage = True

    @unittest.skipUnless(connection.vendor == 'sqlite',
                        "Test valid only for SQLite")
    def test_autoincrement(self):
        """
        Check that auto_increment fields are created with the AUTOINCREMENT
        keyword in order to be monotonically increasing. Refs #10164.
        """
        statements = connection.creation.sql_create_model(models.Square,
            style=no_style())
        match = re.search('"id" ([^,]+),', statements[0][0])
        self.assertIsNotNone(match)
        self.assertEqual('integer NOT NULL PRIMARY KEY AUTOINCREMENT', 
            match.group(1), "Wrong SQL used to create an auto-increment "
            "column on SQLite")


class MySQLTests(TestCase):
    @unittest.skipUnless(connection.vendor == 'mysql',
                        "Test valid only for MySQL")
    def test_autoincrement(self):
        """
        Check that auto_increment fields are reset correctly by sql_flush().
        Before MySQL version 5.0.13 TRUNCATE did not do auto_increment reset.
        Refs #16961.
        """
        statements = connection.ops.sql_flush(no_style(),
                                              tables=['test'],
                                              sequences=[{
                                                  'table': 'test',
                                                  'col': 'somecol',
                                              }])
        found_reset = False
        for sql in statements:
            found_reset = found_reset or 'ALTER TABLE' in sql
        if connection.mysql_version < (5, 0, 13):
            self.assertTrue(found_reset)
        else:
            self.assertFalse(found_reset)


class DateQuotingTest(TestCase):

    def test_django_date_trunc(self):
        """
        Test the custom ``django_date_trunc method``, in particular against
        fields which clash with strings passed to it (e.g. 'year') - see
        #12818__.

        __: http://code.djangoproject.com/ticket/12818

        """
        updated = datetime.datetime(2010, 2, 20)
        models.SchoolClass.objects.create(year=2009, last_updated=updated)
        years = models.SchoolClass.objects.dates('last_updated', 'year')
        self.assertEqual(list(years), [datetime.date(2010, 1, 1)])

    def test_django_date_extract(self):
        """
        Test the custom ``django_date_extract method``, in particular against fields
        which clash with strings passed to it (e.g. 'day') - see #12818__.

        __: http://code.djangoproject.com/ticket/12818

        """
        updated = datetime.datetime(2010, 2, 20)
        models.SchoolClass.objects.create(year=2009, last_updated=updated)
        classes = models.SchoolClass.objects.filter(last_updated__day=20)
        self.assertEqual(len(classes), 1)


@override_settings(DEBUG=True)
class LastExecutedQueryTest(TestCase):

    def test_last_executed_query(self):
        """
        last_executed_query should not raise an exception even if no previous
        query has been run.
        """
        cursor = connection.cursor()
        try:
            connection.ops.last_executed_query(cursor, '', ())
        except Exception:
            self.fail("'last_executed_query' should not raise an exception.")

    def test_debug_sql(self):
        list(models.Reporter.objects.filter(first_name="test"))
        sql = connection.queries[-1]['sql'].lower()
        self.assertIn("select", sql)
        self.assertIn(models.Reporter._meta.db_table, sql)

    def test_query_encoding(self):
        """
        Test that last_executed_query() returns an Unicode string
        """
        persons = models.Reporter.objects.filter(raw_data=b'\x00\x46  \xFE').extra(select={'föö': 1})
        sql, params = persons.query.sql_with_params()
        cursor = persons.query.get_compiler('default').execute_sql(None)
        last_sql = cursor.db.ops.last_executed_query(cursor, sql, params)
        self.assertIsInstance(last_sql, six.text_type)

    @unittest.skipUnless(connection.vendor == 'sqlite',
                         "This test is specific to SQLite.")
    def test_no_interpolation_on_sqlite(self):
        # Regression for #17158
        # This shouldn't raise an exception
        query = "SELECT strftime('%Y', 'now');"
        connection.cursor().execute(query)
        self.assertEqual(connection.queries[-1]['sql'],
            str_prefix("QUERY = %(_)s\"SELECT strftime('%%Y', 'now');\" - PARAMS = ()"))


class ParameterHandlingTest(TestCase):
    def test_bad_parameter_count(self):
        "An executemany call with too many/not enough parameters will raise an exception (Refs #12612)"
        cursor = connection.cursor()
        query = ('INSERT INTO %s (%s, %s) VALUES (%%s, %%s)' % (
            connection.introspection.table_name_converter('backends_square'),
            connection.ops.quote_name('root'),
            connection.ops.quote_name('square')
        ))
        self.assertRaises(Exception, cursor.executemany, query, [(1, 2, 3)])
        self.assertRaises(Exception, cursor.executemany, query, [(1,)])


# Unfortunately, the following tests would be a good test to run on all
# backends, but it breaks MySQL hard. Until #13711 is fixed, it can't be run
# everywhere (although it would be an effective test of #13711).
class LongNameTest(TestCase):
    """Long primary keys and model names can result in a sequence name
    that exceeds the database limits, which will result in truncation
    on certain databases (e.g., Postgres). The backend needs to use
    the correct sequence name in last_insert_id and other places, so
    check it is. Refs #8901.
    """

    @skipUnlessDBFeature('supports_long_model_names')
    def test_sequence_name_length_limits_create(self):
        """Test creation of model with long name and long pk name doesn't error. Ref #8901"""
        models.VeryLongModelNameZZZZZZZZZZZZZZZZZZZZZZZZZZZZZZZZZZZZZZZZZZZZZZZZZZZZZ.objects.create()

    @skipUnlessDBFeature('supports_long_model_names')
    def test_sequence_name_length_limits_m2m(self):
        """Test an m2m save of a model with a long name and a long m2m field name doesn't error as on Django >=1.2 this now uses object saves. Ref #8901"""
        obj = models.VeryLongModelNameZZZZZZZZZZZZZZZZZZZZZZZZZZZZZZZZZZZZZZZZZZZZZZZZZZZZZ.objects.create()
        rel_obj = models.Person.objects.create(first_name='Django', last_name='Reinhardt')
        obj.m2m_also_quite_long_zzzzzzzzzzzzzzzzzzzzzzzzzzzzzzzzzzzzzzzzzzz.add(rel_obj)

    @skipUnlessDBFeature('supports_long_model_names')
    def test_sequence_name_length_limits_flush(self):
        """Test that sequence resetting as part of a flush with model with long name and long pk name doesn't error. Ref #8901"""
        # A full flush is expensive to the full test, so we dig into the
        # internals to generate the likely offending SQL and run it manually

        # Some convenience aliases
        VLM = models.VeryLongModelNameZZZZZZZZZZZZZZZZZZZZZZZZZZZZZZZZZZZZZZZZZZZZZZZZZZZZZ
        VLM_m2m = VLM.m2m_also_quite_long_zzzzzzzzzzzzzzzzzzzzzzzzzzzzzzzzzzzzzzzzzzz.through
        tables = [
            VLM._meta.db_table,
            VLM_m2m._meta.db_table,
        ]
        sequences = [
            {
                'column': VLM._meta.pk.column,
                'table': VLM._meta.db_table
            },
        ]
        cursor = connection.cursor()
        for statement in connection.ops.sql_flush(no_style(), tables, sequences):
            cursor.execute(statement)


class SequenceResetTest(TestCase):
    def test_generic_relation(self):
        "Sequence names are correct when resetting generic relations (Ref #13941)"
        # Create an object with a manually specified PK
        models.Post.objects.create(id=10, name='1st post', text='hello world')

        # Reset the sequences for the database
        cursor = connection.cursor()
        commands = connections[DEFAULT_DB_ALIAS].ops.sequence_reset_sql(no_style(), [models.Post])
        for sql in commands:
            cursor.execute(sql)

        # If we create a new object now, it should have a PK greater
        # than the PK we specified manually.
        obj = models.Post.objects.create(name='New post', text='goodbye world')
        self.assertTrue(obj.pk > 10)


class PostgresVersionTest(TestCase):
    def assert_parses(self, version_string, version):
        self.assertEqual(pg_version._parse_version(version_string), version)

    def test_parsing(self):
        """Test PostgreSQL version parsing from `SELECT version()` output"""
        self.assert_parses("PostgreSQL 8.3 beta4", 80300)
        self.assert_parses("PostgreSQL 8.3", 80300)
        self.assert_parses("EnterpriseDB 8.3", 80300)
        self.assert_parses("PostgreSQL 8.3.6", 80306)
        self.assert_parses("PostgreSQL 8.4beta1", 80400)
        self.assert_parses("PostgreSQL 8.3.1 on i386-apple-darwin9.2.2, compiled by GCC i686-apple-darwin9-gcc-4.0.1 (GCC) 4.0.1 (Apple Inc. build 5478)", 80301)

    def test_version_detection(self):
        """Test PostgreSQL version detection"""

        # Helper mocks
        class CursorMock(object):
            "Very simple mock of DB-API cursor"
            def execute(self, arg):
                pass

            def fetchone(self):
                return ["PostgreSQL 8.3"]

        class OlderConnectionMock(object):
            "Mock of psycopg2 (< 2.0.12) connection"
            def cursor(self):
                return CursorMock()

        # psycopg2 < 2.0.12 code path
        conn = OlderConnectionMock()
        self.assertEqual(pg_version.get_version(conn), 80300)


class PostgresNewConnectionTest(TestCase):
    """
    #17062: PostgreSQL shouldn't roll back SET TIME ZONE, even if the first
    transaction is rolled back.
    """
    @unittest.skipUnless(
        connection.vendor == 'postgresql',
        "This test applies only to PostgreSQL")
    def test_connect_and_rollback(self):
        new_connections = ConnectionHandler(settings.DATABASES)
        new_connection = new_connections[DEFAULT_DB_ALIAS]
        try:
            # Ensure the database default time zone is different than
            # the time zone in new_connection.settings_dict. We can
            # get the default time zone by reset & show.
            cursor = new_connection.cursor()
            cursor.execute("RESET TIMEZONE")
            cursor.execute("SHOW TIMEZONE")
            db_default_tz = cursor.fetchone()[0]
            new_tz = 'Europe/Paris' if db_default_tz == 'UTC' else 'UTC'
            new_connection.close()

            # Fetch a new connection with the new_tz as default
            # time zone, run a query and rollback.
            new_connection.settings_dict['TIME_ZONE'] = new_tz
            new_connection.enter_transaction_management()
            cursor = new_connection.cursor()
            new_connection.rollback()

            # Now let's see if the rollback rolled back the SET TIME ZONE.
            cursor.execute("SHOW TIMEZONE")
            tz = cursor.fetchone()[0]
            self.assertEqual(new_tz, tz)
        finally:
            try:
                new_connection.close()
            except DatabaseError:
                pass


# This test needs to run outside of a transaction, otherwise closing the
# connection would implicitly rollback and cause problems during teardown.
class ConnectionCreatedSignalTest(TransactionTestCase):

    available_apps = []

    # Unfortunately with sqlite3 the in-memory test database cannot be closed,
    # and so it cannot be re-opened during testing.
    @skipUnlessDBFeature('test_db_allows_multiple_connections')
    def test_signal(self):
        data = {}

        def receiver(sender, connection, **kwargs):
            data["connection"] = connection

        connection_created.connect(receiver)
        connection.close()
        connection.cursor()
        self.assertTrue(data["connection"].connection is connection.connection)

        connection_created.disconnect(receiver)
        data.clear()
        connection.cursor()
        self.assertTrue(data == {})


class EscapingChecks(TestCase):
    """
    All tests in this test case are also run with settings.DEBUG=True in
    EscapingChecksDebug test case, to also test CursorDebugWrapper.
    """

    # For Oracle, when you want to select a value, you need to specify the
    # special pseudo-table 'dual'; a select with no from clause is invalid.
    bare_select_suffix = " FROM DUAL" if connection.vendor == 'oracle' else ""

    def test_paramless_no_escaping(self):
        cursor = connection.cursor()
        cursor.execute("SELECT '%s'" + self.bare_select_suffix)
        self.assertEqual(cursor.fetchall()[0][0], '%s')

    def test_parameter_escaping(self):
        cursor = connection.cursor()
        cursor.execute("SELECT '%%', %s" + self.bare_select_suffix, ('%d',))
        self.assertEqual(cursor.fetchall()[0], ('%', '%d'))

    @unittest.skipUnless(connection.vendor == 'sqlite',
                         "This is a sqlite-specific issue")
    def test_sqlite_parameter_escaping(self):
        #13648: '%s' escaping support for sqlite3
        cursor = connection.cursor()
        cursor.execute("select strftime('%s', date('now'))")
        response = cursor.fetchall()[0][0]
        # response should be an non-zero integer
        self.assertTrue(int(response))

@override_settings(DEBUG=True)
class EscapingChecksDebug(EscapingChecks):
    pass


class SqliteAggregationTests(TestCase):
    """
    #19360: Raise NotImplementedError when aggregating on date/time fields.
    """
    @unittest.skipUnless(connection.vendor == 'sqlite',
                         "No need to check SQLite aggregation semantics")
    def test_aggregation(self):
        for aggregate in (Sum, Avg, Variance, StdDev):
            self.assertRaises(NotImplementedError,
                models.Item.objects.all().aggregate, aggregate('time'))
            self.assertRaises(NotImplementedError,
                models.Item.objects.all().aggregate, aggregate('date'))
            self.assertRaises(NotImplementedError,
                models.Item.objects.all().aggregate, aggregate('last_modified'))


class SqliteChecks(TestCase):

    @unittest.skipUnless(connection.vendor == 'sqlite',
                         "No need to do SQLite checks")
    def test_convert_values_to_handle_null_value(self):
        database_operations = DatabaseOperations(connection)
        self.assertEqual(
            None,
            database_operations.convert_values(None, AutoField(primary_key=True))
        )
        self.assertEqual(
            None,
            database_operations.convert_values(None, DateField())
        )
        self.assertEqual(
            None,
            database_operations.convert_values(None, DateTimeField())
        )
        self.assertEqual(
            None,
            database_operations.convert_values(None, DecimalField())
        )
        self.assertEqual(
            None,
            database_operations.convert_values(None, IntegerField())
        )
        self.assertEqual(
            None,
            database_operations.convert_values(None, TimeField())
        )


class BackendTestCase(TestCase):

    def create_squares_with_executemany(self, args):
        self.create_squares(args, 'format', True)

    def create_squares(self, args, paramstyle, multiple):
        cursor = connection.cursor()
        opts = models.Square._meta
        tbl = connection.introspection.table_name_converter(opts.db_table)
        f1 = connection.ops.quote_name(opts.get_field('root').column)
        f2 = connection.ops.quote_name(opts.get_field('square').column)
        if paramstyle=='format':
            query = 'INSERT INTO %s (%s, %s) VALUES (%%s, %%s)' % (tbl, f1, f2)
        elif paramstyle=='pyformat':
            query = 'INSERT INTO %s (%s, %s) VALUES (%%(root)s, %%(square)s)' % (tbl, f1, f2)
        else:
            raise ValueError("unsupported paramstyle in test")
        if multiple:
            cursor.executemany(query, args)
        else:
            cursor.execute(query, args)

    def test_cursor_executemany(self):
        #4896: Test cursor.executemany
        args = [(i, i**2) for i in range(-5, 6)]
        self.create_squares_with_executemany(args)
        self.assertEqual(models.Square.objects.count(), 11)
        for i in range(-5, 6):
            square = models.Square.objects.get(root=i)
            self.assertEqual(square.square, i**2)

    def test_cursor_executemany_with_empty_params_list(self):
        #4765: executemany with params=[] does nothing
        args = []
        self.create_squares_with_executemany(args)
        self.assertEqual(models.Square.objects.count(), 0)

    def test_cursor_executemany_with_iterator(self):
        #10320: executemany accepts iterators
        args = iter((i, i**2) for i in range(-3, 2))
        self.create_squares_with_executemany(args)
        self.assertEqual(models.Square.objects.count(), 5)

        args = iter((i, i**2) for i in range(3, 7))
        with override_settings(DEBUG=True):
            # same test for DebugCursorWrapper
            self.create_squares_with_executemany(args)
        self.assertEqual(models.Square.objects.count(), 9)

    @skipUnlessDBFeature('supports_paramstyle_pyformat')
    def test_cursor_execute_with_pyformat(self):
        #10070: Support pyformat style passing of paramters
        args = {'root': 3, 'square': 9}
        self.create_squares(args, 'pyformat', multiple=False)
        self.assertEqual(models.Square.objects.count(), 1)

    @skipUnlessDBFeature('supports_paramstyle_pyformat')
    def test_cursor_executemany_with_pyformat(self):
        #10070: Support pyformat style passing of paramters
        args = [{'root': i, 'square': i**2} for i in range(-5, 6)]
        self.create_squares(args, 'pyformat', multiple=True)
        self.assertEqual(models.Square.objects.count(), 11)
        for i in range(-5, 6):
            square = models.Square.objects.get(root=i)
            self.assertEqual(square.square, i**2)

    @skipUnlessDBFeature('supports_paramstyle_pyformat')
    def test_cursor_executemany_with_pyformat_iterator(self):
        args = iter({'root': i, 'square': i**2} for i in range(-3, 2))
        self.create_squares(args, 'pyformat', multiple=True)
        self.assertEqual(models.Square.objects.count(), 5)

        args = iter({'root': i, 'square': i**2} for i in range(3, 7))
        with override_settings(DEBUG=True):
            # same test for DebugCursorWrapper
            self.create_squares(args, 'pyformat', multiple=True)
        self.assertEqual(models.Square.objects.count(), 9)

    def test_unicode_fetches(self):
        #6254: fetchone, fetchmany, fetchall return strings as unicode objects
        qn = connection.ops.quote_name
        models.Person(first_name="John", last_name="Doe").save()
        models.Person(first_name="Jane", last_name="Doe").save()
        models.Person(first_name="Mary", last_name="Agnelline").save()
        models.Person(first_name="Peter", last_name="Parker").save()
        models.Person(first_name="Clark", last_name="Kent").save()
        opts2 = models.Person._meta
        f3, f4 = opts2.get_field('first_name'), opts2.get_field('last_name')
        query2 = ('SELECT %s, %s FROM %s ORDER BY %s'
          % (qn(f3.column), qn(f4.column), connection.introspection.table_name_converter(opts2.db_table),
             qn(f3.column)))
        cursor = connection.cursor()
        cursor.execute(query2)
        self.assertEqual(cursor.fetchone(), ('Clark', 'Kent'))
        self.assertEqual(list(cursor.fetchmany(2)), [('Jane', 'Doe'), ('John', 'Doe')])
        self.assertEqual(list(cursor.fetchall()), [('Mary', 'Agnelline'), ('Peter', 'Parker')])

    def test_unicode_password(self):
        old_password = connection.settings_dict['PASSWORD']
        connection.settings_dict['PASSWORD'] = "françois"
        try:
            connection.cursor()
        except DatabaseError:
            # As password is probably wrong, a database exception is expected
            pass
        except Exception as e:
            self.fail("Unexpected error raised with unicode password: %s" % e)
        finally:
            connection.settings_dict['PASSWORD'] = old_password

    def test_database_operations_helper_class(self):
        # Ticket #13630
        self.assertTrue(hasattr(connection, 'ops'))
        self.assertTrue(hasattr(connection.ops, 'connection'))
        self.assertEqual(connection, connection.ops.connection)

    def test_cached_db_features(self):
        self.assertIn(connection.features.supports_transactions, (True, False))
        self.assertIn(connection.features.supports_stddev, (True, False))
        self.assertIn(connection.features.can_introspect_foreign_keys, (True, False))

    def test_duplicate_table_error(self):
        """ Test that creating an existing table returns a DatabaseError """
        cursor = connection.cursor()
        query = 'CREATE TABLE %s (id INTEGER);' % models.Article._meta.db_table
        with self.assertRaises(DatabaseError):
            cursor.execute(query)


# We don't make these tests conditional because that means we would need to
# check and differentiate between:
# * MySQL+InnoDB, MySQL+MYISAM (something we currently can't do).
# * if sqlite3 (if/once we get #14204 fixed) has referential integrity turned
#   on or not, something that would be controlled by runtime support and user
#   preference.
# verify if its type is django.database.db.IntegrityError.
class FkConstraintsTests(TransactionTestCase):

    available_apps = ['backends']

    def setUp(self):
        # Create a Reporter.
        self.r = models.Reporter.objects.create(first_name='John', last_name='Smith')

    def test_integrity_checks_on_creation(self):
        """
        Try to create a model instance that violates a FK constraint. If it
        fails it should fail with IntegrityError.
        """
        a1 = models.Article(headline="This is a test", pub_date=datetime.datetime(2005, 7, 27), reporter_id=30)
        try:
            a1.save()
        except IntegrityError:
            pass
        else:
            self.skipTest("This backend does not support integrity checks.")
        # Now that we know this backend supports integrity checks we make sure
        # constraints are also enforced for proxy models. Refs #17519
        a2 = models.Article(headline='This is another test', reporter=self.r,
                            pub_date=datetime.datetime(2012, 8, 3),
                            reporter_proxy_id=30)
        self.assertRaises(IntegrityError, a2.save)

    def test_integrity_checks_on_update(self):
        """
        Try to update a model instance introducing a FK constraint violation.
        If it fails it should fail with IntegrityError.
        """
        # Create an Article.
        models.Article.objects.create(headline="Test article", pub_date=datetime.datetime(2010, 9, 4), reporter=self.r)
        # Retrieve it from the DB
        a1 = models.Article.objects.get(headline="Test article")
        a1.reporter_id = 30
        try:
            a1.save()
        except IntegrityError:
            pass
        else:
            self.skipTest("This backend does not support integrity checks.")
        # Now that we know this backend supports integrity checks we make sure
        # constraints are also enforced for proxy models. Refs #17519
        # Create another article
        r_proxy = models.ReporterProxy.objects.get(pk=self.r.pk)
        models.Article.objects.create(headline='Another article',
                                      pub_date=datetime.datetime(1988, 5, 15),
                                      reporter=self.r, reporter_proxy=r_proxy)
        # Retreive the second article from the DB
        a2 = models.Article.objects.get(headline='Another article')
        a2.reporter_proxy_id = 30
        self.assertRaises(IntegrityError, a2.save)

    def test_disable_constraint_checks_manually(self):
        """
        When constraint checks are disabled, should be able to write bad data without IntegrityErrors.
        """
        with transaction.atomic():
            # Create an Article.
            models.Article.objects.create(headline="Test article", pub_date=datetime.datetime(2010, 9, 4), reporter=self.r)
            # Retrive it from the DB
            a = models.Article.objects.get(headline="Test article")
            a.reporter_id = 30
            try:
                connection.disable_constraint_checking()
                a.save()
                connection.enable_constraint_checking()
            except IntegrityError:
                self.fail("IntegrityError should not have occurred.")
            transaction.set_rollback(True)

    def test_disable_constraint_checks_context_manager(self):
        """
        When constraint checks are disabled (using context manager), should be able to write bad data without IntegrityErrors.
        """
        with transaction.atomic():
            # Create an Article.
            models.Article.objects.create(headline="Test article", pub_date=datetime.datetime(2010, 9, 4), reporter=self.r)
            # Retrive it from the DB
            a = models.Article.objects.get(headline="Test article")
            a.reporter_id = 30
            try:
                with connection.constraint_checks_disabled():
                    a.save()
            except IntegrityError:
                self.fail("IntegrityError should not have occurred.")
            transaction.set_rollback(True)

    def test_check_constraints(self):
        """
        Constraint checks should raise an IntegrityError when bad data is in the DB.
        """
        with transaction.atomic():
            # Create an Article.
            models.Article.objects.create(headline="Test article", pub_date=datetime.datetime(2010, 9, 4), reporter=self.r)
            # Retrive it from the DB
            a = models.Article.objects.get(headline="Test article")
            a.reporter_id = 30
            with connection.constraint_checks_disabled():
                a.save()
                with self.assertRaises(IntegrityError):
                    connection.check_constraints()
            transaction.set_rollback(True)


class ThreadTests(TestCase):

    def test_default_connection_thread_local(self):
        """
        Ensure that the default connection (i.e. django.db.connection) is
        different for each thread.
        Refs #17258.
        """
        # Map connections by id because connections with identical aliases
        # have the same hash.
        connections_dict = {}
        connection.cursor()
        connections_dict[id(connection)] = connection

        def runner():
            # Passing django.db.connection between threads doesn't work while
            # connections[DEFAULT_DB_ALIAS] does.
            from django.db import connections
            connection = connections[DEFAULT_DB_ALIAS]
            # Allow thread sharing so the connection can be closed by the
            # main thread.
            connection.allow_thread_sharing = True
            connection.cursor()
            connections_dict[id(connection)] = connection
        for x in range(2):
            t = threading.Thread(target=runner)
            t.start()
            t.join()
        # Check that each created connection got different inner connection.
        self.assertEqual(
            len(set(conn.connection for conn in connections_dict.values())),
            3)
        # Finish by closing the connections opened by the other threads (the
        # connection opened in the main thread will automatically be closed on
        # teardown).
        for conn in connections_dict.values():
            if conn is not connection:
                conn.close()

    def test_connections_thread_local(self):
        """
        Ensure that the connections are different for each thread.
        Refs #17258.
        """
        # Map connections by id because connections with identical aliases
        # have the same hash.
        connections_dict = {}
        for conn in connections.all():
            connections_dict[id(conn)] = conn

        def runner():
            from django.db import connections
            for conn in connections.all():
                # Allow thread sharing so the connection can be closed by the
                # main thread.
                conn.allow_thread_sharing = True
                connections_dict[id(conn)] = conn
        for x in range(2):
            t = threading.Thread(target=runner)
            t.start()
            t.join()
        self.assertEqual(len(connections_dict), 6)
        # Finish by closing the connections opened by the other threads (the
        # connection opened in the main thread will automatically be closed on
        # teardown).
        for conn in connections_dict.values():
            if conn is not connection:
                conn.close()

    def test_pass_connection_between_threads(self):
        """
        Ensure that a connection can be passed from one thread to the other.
        Refs #17258.
        """
        models.Person.objects.create(first_name="John", last_name="Doe")

        def do_thread():
            def runner(main_thread_connection):
                from django.db import connections
                connections['default'] = main_thread_connection
                try:
                    models.Person.objects.get(first_name="John", last_name="Doe")
                except Exception as e:
                    exceptions.append(e)
            t = threading.Thread(target=runner, args=[connections['default']])
            t.start()
            t.join()

        # Without touching allow_thread_sharing, which should be False by default.
        exceptions = []
        do_thread()
        # Forbidden!
        self.assertIsInstance(exceptions[0], DatabaseError)

        # If explicitly setting allow_thread_sharing to False
        connections['default'].allow_thread_sharing = False
        exceptions = []
        do_thread()
        # Forbidden!
        self.assertIsInstance(exceptions[0], DatabaseError)

        # If explicitly setting allow_thread_sharing to True
        connections['default'].allow_thread_sharing = True
        exceptions = []
        do_thread()
        # All good
        self.assertEqual(exceptions, [])

    def test_closing_non_shared_connections(self):
        """
        Ensure that a connection that is not explicitly shareable cannot be
        closed by another thread.
        Refs #17258.
        """
        # First, without explicitly enabling the connection for sharing.
        exceptions = set()

        def runner1():
            def runner2(other_thread_connection):
                try:
                    other_thread_connection.close()
                except DatabaseError as e:
                    exceptions.add(e)
            t2 = threading.Thread(target=runner2, args=[connections['default']])
            t2.start()
            t2.join()
        t1 = threading.Thread(target=runner1)
        t1.start()
        t1.join()
        # The exception was raised
        self.assertEqual(len(exceptions), 1)

        # Then, with explicitly enabling the connection for sharing.
        exceptions = set()

        def runner1():
            def runner2(other_thread_connection):
                try:
                    other_thread_connection.close()
                except DatabaseError as e:
                    exceptions.add(e)
            # Enable thread sharing
            connections['default'].allow_thread_sharing = True
            t2 = threading.Thread(target=runner2, args=[connections['default']])
            t2.start()
            t2.join()
        t1 = threading.Thread(target=runner1)
        t1.start()
        t1.join()
        # No exception was raised
        self.assertEqual(len(exceptions), 0)


class MySQLPKZeroTests(TestCase):
    """
    Zero as id for AutoField should raise exception in MySQL, because MySQL
    does not allow zero for automatic primary key.
    """

    @skipIfDBFeature('allows_primary_key_0')
    def test_zero_as_autoval(self):
        with self.assertRaises(ValueError):
            models.Square.objects.create(id=0, root=0, square=1)


class DBConstraintTestCase(TransactionTestCase):

    available_apps = ['backends']

    def test_can_reference_existant(self):
        obj = models.Object.objects.create()
        ref = models.ObjectReference.objects.create(obj=obj)
        self.assertEqual(ref.obj, obj)

        ref = models.ObjectReference.objects.get(obj=obj)
        self.assertEqual(ref.obj, obj)

    def test_can_reference_non_existant(self):
        self.assertFalse(models.Object.objects.filter(id=12345).exists())
        ref = models.ObjectReference.objects.create(obj_id=12345)
        ref_new = models.ObjectReference.objects.get(obj_id=12345)
        self.assertEqual(ref, ref_new)

        with self.assertRaises(models.Object.DoesNotExist):
            ref.obj

    def test_many_to_many(self):
        obj = models.Object.objects.create()
        obj.related_objects.create()
        self.assertEqual(models.Object.objects.count(), 2)
        self.assertEqual(obj.related_objects.count(), 1)

        intermediary_model = models.Object._meta.get_field_by_name("related_objects")[0].rel.through
        intermediary_model.objects.create(from_object_id=obj.id, to_object_id=12345)
        self.assertEqual(obj.related_objects.count(), 1)
        self.assertEqual(intermediary_model.objects.count(), 2)


class BackendUtilTests(TestCase):

    def test_format_number(self):
        """
        Test the format_number converter utility
        """
        def equal(value, max_d, places, result):
            self.assertEqual(format_number(Decimal(value), max_d, places), result)

        equal('0', 12, 3,
              '0.000')
        equal('0', 12, 8,
              '0.00000000')
        equal('1', 12, 9,
              '1.000000000')
        equal('0.00000000', 12, 8,
              '0.00000000')
        equal('0.000000004', 12, 8,
              '0.00000000')
        equal('0.000000008', 12, 8,
              '0.00000001')
        equal('0.000000000000000000999', 10, 8,
              '0.00000000')
        equal('0.1234567890', 12, 10,
              '0.1234567890')
        equal('0.1234567890', 12, 9,
              '0.123456789')
        equal('0.1234567890', 12, 8,
              '0.12345679')
        equal('0.1234567890', 12, 5,
              '0.12346')
        equal('0.1234567890', 12, 3,
              '0.123')
        equal('0.1234567890', 12, 1,
              '0.1')
        equal('0.1234567890', 12, 0,
              '0')<|MERGE_RESOLUTION|>--- conflicted
+++ resolved
@@ -4,12 +4,9 @@
 
 import datetime
 from decimal import Decimal
+import re
 import threading
-<<<<<<< HEAD
-import re
-=======
 import unittest
->>>>>>> dd3a8838
 
 from django.conf import settings
 from django.core.management.color import no_style
