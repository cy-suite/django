--- conflicted
+++ resolved
@@ -309,13 +309,8 @@
         self.assertContentBefore(response, link2, link1)
 
         # Test we can override with query string
-<<<<<<< HEAD
         response = self.client.get('/test_admin/admin/admin_views/language/', {'o': '-1'})
-        self.assertContentBefore(response, link % l1.pk, link % l2.pk)
-=======
-        response = self.client.get('/test_admin/admin/admin_views/language/', {'o':'-1'})
         self.assertContentBefore(response, link1, link2)
->>>>>>> 1f84b042
 
     def testChangeListSortingOverrideModelAdmin(self):
         # Test ordering on Model Admin is respected, and overrides Model Meta
