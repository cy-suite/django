--- conflicted
+++ resolved
@@ -38,27 +38,6 @@
 
 
 @isolate_apps('invalid_models_tests')
-<<<<<<< HEAD
-class BooleanFieldTests(SimpleTestCase):
-
-    def test_nullable_boolean_field(self):
-        class Model(models.Model):
-            field = models.BooleanField(null=True)
-
-        field = Model._meta.get_field('field')
-        self.assertEqual(field.check(), [
-            Error(
-                'BooleanFields do not accept null values.',
-                hint='Use a NullBooleanField instead.',
-                obj=field,
-                id='fields.E110',
-            ),
-        ])
-
-
-@isolate_apps('invalid_models_tests')
-=======
->>>>>>> 9ef53609
 class CharFieldTests(TestCase):
 
     def test_valid_field(self):
