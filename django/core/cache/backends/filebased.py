--- conflicted
+++ resolved
@@ -168,11 +168,7 @@
         """
         return [
             os.path.join(self._dir, fname)
-<<<<<<< HEAD
             for fname in glob.glob(f"*{self.cache_suffix}", root_dir=self._dir)
-        ]
-=======
-            for fname in glob.glob1(self._dir, "*%s" % self.cache_suffix)
         ]
 
     @classmethod
@@ -192,5 +188,4 @@
             f"or lead to corruption of your data because its LOCATION "
             f"{relation} {name}.",
             id="caches.W002",
-        )
->>>>>>> 9870a6d9
+        )