<<<<<<< HEAD
{% with id=widget.attrs.id %}<ul{% if id %} id="{{ id }}"{% endif %} data-wrap-label="{{ wrap_label|lower }}" data-multiple="{{ multiple|lower }}">{% for group, options, index in widget.optgroups %}{% if group %}
  <li>{{ group }}<ul{% if id %} id="{{ id }}_{{ index }}{% endif %}">{% endif %}{% for option in options %}
=======
{% with id=widget.attrs.id %}<ul{% if id %} id="{{ id }}"{% endif %}>{% for group, options, index in widget.optgroups %}{% if group %}
  <li>{{ group }}<ul{% if id %} id="{{ id }}_{{ index }}"{% endif %}>{% endif %}{% for option in options %}
>>>>>>> 339d526d
    <li>{% include option.template_name with widget=option %}</li>{% endfor %}{% if group %}
  </ul></li>{% endif %}{% endfor %}
</ul>{% endwith %}<|MERGE_RESOLUTION|>--- conflicted
+++ resolved
@@ -1,10 +1,5 @@
-<<<<<<< HEAD
 {% with id=widget.attrs.id %}<ul{% if id %} id="{{ id }}"{% endif %} data-wrap-label="{{ wrap_label|lower }}" data-multiple="{{ multiple|lower }}">{% for group, options, index in widget.optgroups %}{% if group %}
-  <li>{{ group }}<ul{% if id %} id="{{ id }}_{{ index }}{% endif %}">{% endif %}{% for option in options %}
-=======
-{% with id=widget.attrs.id %}<ul{% if id %} id="{{ id }}"{% endif %}>{% for group, options, index in widget.optgroups %}{% if group %}
   <li>{{ group }}<ul{% if id %} id="{{ id }}_{{ index }}"{% endif %}>{% endif %}{% for option in options %}
->>>>>>> 339d526d
     <li>{% include option.template_name with widget=option %}</li>{% endfor %}{% if group %}
   </ul></li>{% endif %}{% endfor %}
 </ul>{% endwith %}