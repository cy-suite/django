--- conflicted
+++ resolved
@@ -2,6 +2,8 @@
 import os
 import sys
 from io import StringIO
+
+from asgiref.sync import async_to_sync
 
 from django.apps import apps
 from django.conf import settings
@@ -20,12 +22,7 @@
     Encapsulate backend-specific differences pertaining to creation and
     destruction of the test database.
     """
-<<<<<<< HEAD
     def __init__(self, connection, async_connection=None):
-=======
-
-    def __init__(self, connection):
->>>>>>> 6ffe48b8
         self.connection = connection
         self.aconnection = async_connection
 
@@ -173,13 +170,8 @@
         Return display string for a database for use in various actions.
         """
         return "'%s'%s" % (
-<<<<<<< HEAD
             (self.aconnection if self.aconnection else self.connection).alias,
-            (" ('%s')" % database_name) if verbosity >= 2 else '',
-=======
-            self.connection.alias,
             (" ('%s')" % database_name) if verbosity >= 2 else "",
->>>>>>> 6ffe48b8
         )
 
     def _get_test_db_name(self):
@@ -298,13 +290,9 @@
         if self.aconnection:
             asyncio.run(self.aconnection.close())
         if suffix is None:
-<<<<<<< HEAD
             test_database_name = (
                 self.aconnection if self.aconnection else self.connection
             ).settings_dict['NAME']
-=======
-            test_database_name = self.connection.settings_dict["NAME"]
->>>>>>> 6ffe48b8
         else:
             test_database_name = self.get_test_db_clone_settings(suffix)["NAME"]
 
@@ -393,19 +381,20 @@
             self._get_test_db_name(),
         )
 
-<<<<<<< HEAD
-
-class BaseAsyncDatabaseCreation(BaseDatabaseCreation):
-    def set_as_test_mirror(self, primary_settings_dict):
-        """Sets the async connection's settings to be the mirror of the primary"""
-        self.aconnection.settings_dict['NAME'] = primary_settings_dict['NAME']
-=======
     def setup_worker_connection(self, _worker_id):
-        settings_dict = self.get_test_db_clone_settings(str(_worker_id))
+        settings_dict = connection.creation.get_test_db_clone_settings(str(_worker_id))
         # connection.settings_dict must be updated in place for changes to be
         # reflected in django.db.connections. If the following line assigned
         # connection.settings_dict = settings_dict, new threads would connect
         # to the default database instead of the appropriate clone.
-        self.connection.settings_dict.update(settings_dict)
-        self.connection.close()
->>>>>>> 6ffe48b8
+        connection.settings_dict.update(settings_dict)
+        if asyncio.iscoroutinefunction(connection.close):
+            async_to_sync(connection.close)()
+        else:
+            connection.close()
+
+
+class BaseAsyncDatabaseCreation(BaseDatabaseCreation):
+    def set_as_test_mirror(self, primary_settings_dict):
+        """Sets the async connection's settings to be the mirror of the primary"""
+        self.aconnection.settings_dict['NAME'] = primary_settings_dict['NAME']