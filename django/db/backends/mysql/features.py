import operator

from django.db.backends.base.features import BaseDatabaseFeatures
from django.utils.functional import cached_property


class DatabaseFeatures(BaseDatabaseFeatures):
    empty_fetchmany_value = ()
    allows_group_by_selected_pks = True
    related_fields_match_type = True
    # MySQL doesn't support sliced subqueries with IN/ALL/ANY/SOME.
    allow_sliced_subqueries_with_in = False
    has_select_for_update = True
    has_select_for_update_nowait = True
    supports_forward_references = False
    supports_regex_backreferencing = False
    supports_date_lookup_using_string = False
    supports_timezones = False
    requires_explicit_null_ordering_when_grouping = True
    atomic_transactions = False
    can_clone_databases = True
    supports_comments = True
    supports_comments_inline = True
    supports_temporal_subtraction = True
    supports_slicing_ordering_in_compound = True
    supports_index_on_text_field = False
    supports_over_clause = True
    supports_frame_range_fixed_distance = True
    supports_update_conflicts = True
    delete_can_self_reference_subquery = False
    create_test_procedure_without_params_sql = """
        CREATE PROCEDURE test_procedure ()
        BEGIN
            DECLARE V_I INTEGER;
            SET V_I = 1;
        END;
    """
    create_test_procedure_with_int_param_sql = """
        CREATE PROCEDURE test_procedure (P_I INTEGER)
        BEGIN
            DECLARE V_I INTEGER;
            SET V_I = P_I;
        END;
    """
    create_test_table_with_composite_primary_key = """
        CREATE TABLE test_table_composite_pk (
            column_1 INTEGER NOT NULL,
            column_2 INTEGER NOT NULL,
            PRIMARY KEY(column_1, column_2)
        )
    """
    # Neither MySQL nor MariaDB support partial indexes.
    supports_partial_indexes = False
    # COLLATE must be wrapped in parentheses because MySQL treats COLLATE as an
    # indexed expression.
    collate_as_index_expression = True
    insert_test_table_with_defaults = "INSERT INTO {} () VALUES ()"

    supports_order_by_nulls_modifier = False
    order_by_nulls_first = True
    supports_logical_xor = True

<<<<<<< HEAD
    # Features related to database level on delete
    has_on_delete_db_default = False
=======
    supports_stored_generated_columns = True
    supports_virtual_generated_columns = True
>>>>>>> f333e351

    @cached_property
    def minimum_database_version(self):
        if self.connection.mysql_is_mariadb:
            return (10, 4)
        else:
            return (8, 0, 11)

    @cached_property
    def test_collations(self):
        charset = "utf8"
        if (
            self.connection.mysql_is_mariadb
            and self.connection.mysql_version >= (10, 6)
        ) or (
            not self.connection.mysql_is_mariadb
            and self.connection.mysql_version >= (8, 0, 30)
        ):
            # utf8 is an alias for utf8mb3 in MariaDB 10.6+ and MySQL 8.0.30+.
            charset = "utf8mb3"
        return {
            "ci": f"{charset}_general_ci",
            "non_default": f"{charset}_esperanto_ci",
            "swedish_ci": f"{charset}_swedish_ci",
        }

    test_now_utc_template = "UTC_TIMESTAMP(6)"

    @cached_property
    def django_test_skips(self):
        skips = {
            "This doesn't work on MySQL.": {
                "db_functions.comparison.test_greatest.GreatestTests."
                "test_coalesce_workaround",
                "db_functions.comparison.test_least.LeastTests."
                "test_coalesce_workaround",
            },
            "Running on MySQL requires utf8mb4 encoding (#18392).": {
                "model_fields.test_textfield.TextFieldTests.test_emoji",
                "model_fields.test_charfield.TestCharField.test_emoji",
            },
            "MySQL doesn't support functional indexes on a function that "
            "returns JSON": {
                "schema.tests.SchemaTests.test_func_index_json_key_transform",
            },
            "MySQL supports multiplying and dividing DurationFields by a "
            "scalar value but it's not implemented (#25287).": {
                "expressions.tests.FTimeDeltaTests.test_durationfield_multiply_divide",
            },
            "UPDATE ... ORDER BY syntax on MySQL/MariaDB does not support ordering by"
            "related fields.": {
                "update.tests.AdvancedTests."
                "test_update_ordered_by_inline_m2m_annotation",
                "update.tests.AdvancedTests.test_update_ordered_by_m2m_annotation",
                "update.tests.AdvancedTests.test_update_ordered_by_m2m_annotation_desc",
            },
        }
        if self.connection.mysql_is_mariadb and (
            10,
            4,
            3,
        ) < self.connection.mysql_version < (10, 5, 2):
            skips.update(
                {
                    "https://jira.mariadb.org/browse/MDEV-19598": {
                        "schema.tests.SchemaTests."
                        "test_alter_not_unique_field_to_primary_key",
                    },
                }
            )
        if self.connection.mysql_is_mariadb and (
            10,
            4,
            12,
        ) < self.connection.mysql_version < (10, 5):
            skips.update(
                {
                    "https://jira.mariadb.org/browse/MDEV-22775": {
                        "schema.tests.SchemaTests."
                        "test_alter_pk_with_self_referential_field",
                    },
                }
            )
        if not self.supports_explain_analyze:
            skips.update(
                {
                    "MariaDB and MySQL >= 8.0.18 specific.": {
                        "queries.test_explain.ExplainTests.test_mysql_analyze",
                    },
                }
            )
        if "ONLY_FULL_GROUP_BY" in self.connection.sql_mode:
            skips.update(
                {
                    "GROUP BY cannot contain nonaggregated column when "
                    "ONLY_FULL_GROUP_BY mode is enabled on MySQL, see #34262.": {
                        "aggregation.tests.AggregateTestCase."
                        "test_group_by_nested_expression_with_params",
                    },
                }
            )
        if self.connection.mysql_version < (8, 0, 31):
            skips.update(
                {
                    "Nesting of UNIONs at the right-hand side is not supported on "
                    "MySQL < 8.0.31": {
                        "queries.test_qs_combinators.QuerySetSetOperationTests."
                        "test_union_nested"
                    },
                }
            )
        return skips

    @cached_property
    def _mysql_storage_engine(self):
        "Internal method used in Django tests. Don't rely on this from your code"
        return self.connection.mysql_server_data["default_storage_engine"]

    @cached_property
    def allows_auto_pk_0(self):
        """
        Autoincrement primary key can be set to 0 if it doesn't generate new
        autoincrement values.
        """
        return "NO_AUTO_VALUE_ON_ZERO" in self.connection.sql_mode

    @cached_property
    def update_can_self_select(self):
        return self.connection.mysql_is_mariadb

    @cached_property
    def can_introspect_foreign_keys(self):
        "Confirm support for introspected foreign keys"
        return self._mysql_storage_engine != "MyISAM"

    @cached_property
    def introspected_field_types(self):
        return {
            **super().introspected_field_types,
            "BinaryField": "TextField",
            "BooleanField": "IntegerField",
            "DurationField": "BigIntegerField",
            "GenericIPAddressField": "CharField",
        }

    @cached_property
    def can_return_columns_from_insert(self):
        return self.connection.mysql_is_mariadb and self.connection.mysql_version >= (
            10,
            5,
            0,
        )

    can_return_rows_from_bulk_insert = property(
        operator.attrgetter("can_return_columns_from_insert")
    )

    @cached_property
    def has_zoneinfo_database(self):
        return self.connection.mysql_server_data["has_zoneinfo_database"]

    @cached_property
    def is_sql_auto_is_null_enabled(self):
        return self.connection.mysql_server_data["sql_auto_is_null"]

    @cached_property
    def supports_column_check_constraints(self):
        if self.connection.mysql_is_mariadb:
            return True
        return self.connection.mysql_version >= (8, 0, 16)

    supports_table_check_constraints = property(
        operator.attrgetter("supports_column_check_constraints")
    )

    @cached_property
    def can_introspect_check_constraints(self):
        if self.connection.mysql_is_mariadb:
            return True
        return self.connection.mysql_version >= (8, 0, 16)

    @cached_property
    def has_select_for_update_skip_locked(self):
        if self.connection.mysql_is_mariadb:
            return self.connection.mysql_version >= (10, 6)
        return True

    @cached_property
    def has_select_for_update_of(self):
        return not self.connection.mysql_is_mariadb

    @cached_property
    def supports_explain_analyze(self):
        return self.connection.mysql_is_mariadb or self.connection.mysql_version >= (
            8,
            0,
            18,
        )

    @cached_property
    def supported_explain_formats(self):
        # Alias MySQL's TRADITIONAL to TEXT for consistency with other
        # backends.
        formats = {"JSON", "TEXT", "TRADITIONAL"}
        if not self.connection.mysql_is_mariadb and self.connection.mysql_version >= (
            8,
            0,
            16,
        ):
            formats.add("TREE")
        return formats

    @cached_property
    def supports_transactions(self):
        """
        All storage engines except MyISAM support transactions.
        """
        return self._mysql_storage_engine != "MyISAM"

    @cached_property
    def ignores_table_name_case(self):
        return self.connection.mysql_server_data["lower_case_table_names"]

    @cached_property
    def supports_default_in_lead_lag(self):
        # To be added in https://jira.mariadb.org/browse/MDEV-12981.
        return not self.connection.mysql_is_mariadb

    @cached_property
    def can_introspect_json_field(self):
        if self.connection.mysql_is_mariadb:
            return self.can_introspect_check_constraints
        return True

    @cached_property
    def supports_index_column_ordering(self):
        if self._mysql_storage_engine != "InnoDB":
            return False
        if self.connection.mysql_is_mariadb:
            return self.connection.mysql_version >= (10, 8)
        return True

    @cached_property
    def supports_expression_indexes(self):
        return (
            not self.connection.mysql_is_mariadb
            and self._mysql_storage_engine != "MyISAM"
            and self.connection.mysql_version >= (8, 0, 13)
        )

    @cached_property
    def supports_select_intersection(self):
        is_mariadb = self.connection.mysql_is_mariadb
        return is_mariadb or self.connection.mysql_version >= (8, 0, 31)

    supports_select_difference = property(
        operator.attrgetter("supports_select_intersection")
    )

    @cached_property
    def can_rename_index(self):
        if self.connection.mysql_is_mariadb:
            return self.connection.mysql_version >= (10, 5, 2)
        return True

    @cached_property
    def supports_expression_defaults(self):
        if self.connection.mysql_is_mariadb:
            return True
        return self.connection.mysql_version >= (8, 0, 13)

    @cached_property
    def has_native_uuid_field(self):
        is_mariadb = self.connection.mysql_is_mariadb
        return is_mariadb and self.connection.mysql_version >= (10, 7)<|MERGE_RESOLUTION|>--- conflicted
+++ resolved
@@ -60,13 +60,13 @@
     order_by_nulls_first = True
     supports_logical_xor = True
 
-<<<<<<< HEAD
+
     # Features related to database level on delete
     has_on_delete_db_default = False
-=======
+    
     supports_stored_generated_columns = True
     supports_virtual_generated_columns = True
->>>>>>> f333e351
+
 
     @cached_property
     def minimum_database_version(self):
