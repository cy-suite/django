from __future__ import unicode_literals

from django.db import models
from django.db.models.options import normalize_together
from django.db.migrations.state import ModelState
from django.db.migrations.operations.base import Operation
from django.utils import six


class CreateModel(Operation):
    """
    Create a model's table.
    """

    serialization_expand_args = ['fields', 'options', 'managers']

    def __init__(self, name, fields, options=None, bases=None, managers=None):
        self.name = name
        self.fields = fields
        self.options = options or {}
        self.bases = bases or (models.Model,)
        self.managers = managers or []

    def deconstruct(self):
        kwargs = {
            'name': self.name,
            'fields': self.fields,
        }
        if self.options:
            kwargs['options'] = self.options
        if self.bases and self.bases != (models.Model,):
            kwargs['bases'] = self.bases
        if self.managers and self.managers != [('objects', models.Manager())]:
            kwargs['managers'] = self.managers
        return (
            self.__class__.__name__,
            [],
            kwargs
        )

    def state_forwards(self, app_label, state):
        state.add_model(ModelState(
            app_label,
            self.name,
            list(self.fields),
            dict(self.options),
            tuple(self.bases),
            list(self.managers),
        ))

    def database_forwards(self, app_label, schema_editor, from_state, to_state):
        model = to_state.apps.get_model(app_label, self.name)
        if self.allowed_to_migrate(schema_editor.connection.alias, model):
            schema_editor.create_model(model)

    def database_backwards(self, app_label, schema_editor, from_state, to_state):
        model = from_state.apps.get_model(app_label, self.name)
        if self.allowed_to_migrate(schema_editor.connection.alias, model):
            schema_editor.delete_model(model)

    def describe(self):
        return "Create %smodel %s" % ("proxy " if self.options.get("proxy", False) else "", self.name)

    def references_model(self, name, app_label=None):
        strings_to_check = [self.name]
        # Check we didn't inherit from the model
        for base in self.bases:
            if isinstance(base, six.string_types):
                strings_to_check.append(base.split(".")[-1])
        # Check we have no FKs/M2Ms with it
        for fname, field in self.fields:
            if field.rel:
                if isinstance(field.rel.to, six.string_types):
                    strings_to_check.append(field.rel.to.split(".")[-1])
        # Now go over all the strings and compare them
        for string in strings_to_check:
            if string.lower() == name.lower():
                return True
        return False


class DeleteModel(Operation):
    """
    Drops a model's table.
    """

    def __init__(self, name):
        self.name = name

    def deconstruct(self):
        kwargs = {
            'name': self.name,
        }
        return (
            self.__class__.__name__,
            [],
            kwargs
        )

    def state_forwards(self, app_label, state):
        state.remove_model(app_label, self.name)

    def database_forwards(self, app_label, schema_editor, from_state, to_state):
        model = from_state.apps.get_model(app_label, self.name)
        if self.allowed_to_migrate(schema_editor.connection.alias, model):
            schema_editor.delete_model(model)

    def database_backwards(self, app_label, schema_editor, from_state, to_state):
        model = to_state.apps.get_model(app_label, self.name)
        if self.allowed_to_migrate(schema_editor.connection.alias, model):
            schema_editor.create_model(model)

    def references_model(self, name, app_label=None):
        return name.lower() == self.name.lower()

    def describe(self):
        return "Delete model %s" % (self.name, )


class RenameModel(Operation):
    """
    Renames a model.
    """

    def __init__(self, old_name, new_name):
        self.old_name = old_name
        self.new_name = new_name

    def deconstruct(self):
        kwargs = {
            'old_name': self.old_name,
            'new_name': self.new_name,
        }
        return (
            self.__class__.__name__,
            [],
            kwargs
        )

    def state_forwards(self, app_label, state):
        # Get all of the related objects we need to repoint
        apps = state.apps
        model = apps.get_model(app_label, self.old_name)
<<<<<<< HEAD
=======
        model._meta.apps = apps
        related_objects = model._meta.get_all_related_objects()
        related_m2m_objects = model._meta.get_all_related_many_to_many_objects()
>>>>>>> 572ad9a9
        # Rename the model
        state.models[app_label, self.new_name.lower()] = state.models[app_label, self.old_name.lower()]
        state.models[app_label, self.new_name.lower()].name = self.new_name
        state.remove_model(app_label, self.old_name)
        # Repoint the FKs and M2Ms pointing to us
        for related_object in model._meta.related_objects:
            # Use the new related key for self referential related objects.
            if related_object.related_model == model:
                related_key = (app_label, self.new_name.lower())
            else:
                related_key = (
                    related_object.related_model._meta.app_label,
                    related_object.related_model._meta.object_name.lower(),
                )
            new_fields = []
            for name, field in state.models[related_key].fields:
                if name == related_object.field.name:
                    field = field.clone()
                    field.rel.to = "%s.%s" % (app_label, self.new_name)
                new_fields.append((name, field))
            state.models[related_key].fields = new_fields
            state.reload_model(*related_key)
        state.reload_model(app_label, self.new_name)

    def database_forwards(self, app_label, schema_editor, from_state, to_state):
        new_model = to_state.apps.get_model(app_label, self.new_name)
        if self.allowed_to_migrate(schema_editor.connection.alias, new_model):
            old_model = from_state.apps.get_model(app_label, self.old_name)
            # Move the main table
            schema_editor.alter_db_table(
                new_model,
                old_model._meta.db_table,
                new_model._meta.db_table,
            )
            # Alter the fields pointing to us
            for related_object in old_model._meta.related_objects:
                if related_object.related_model == old_model:
                    model = new_model
                    related_key = (app_label, self.new_name.lower())
                else:
                    model = related_object.related_model
                    related_key = (
                        related_object.related_model._meta.app_label,
                        related_object.related_model._meta.object_name.lower(),
                    )
                to_field = to_state.apps.get_model(
                    *related_key
                )._meta.get_field(related_object.field.name)
                schema_editor.alter_field(
                    model,
                    related_object.field,
                    to_field,
                )

    def database_backwards(self, app_label, schema_editor, from_state, to_state):
        self.new_name, self.old_name = self.old_name, self.new_name
        self.database_forwards(app_label, schema_editor, from_state, to_state)
        self.new_name, self.old_name = self.old_name, self.new_name

    def references_model(self, name, app_label=None):
        return (
            name.lower() == self.old_name.lower() or
            name.lower() == self.new_name.lower()
        )

    def describe(self):
        return "Rename model %s to %s" % (self.old_name, self.new_name)


class AlterModelTable(Operation):
    """
    Renames a model's table
    """

    def __init__(self, name, table):
        self.name = name
        self.table = table

    def deconstruct(self):
        kwargs = {
            'name': self.name,
            'table': self.table,
        }
        return (
            self.__class__.__name__,
            [],
            kwargs
        )

    def state_forwards(self, app_label, state):
        state.models[app_label, self.name.lower()].options["db_table"] = self.table
        state.reload_model(app_label, self.name)

    def database_forwards(self, app_label, schema_editor, from_state, to_state):
        new_model = to_state.apps.get_model(app_label, self.name)
        if self.allowed_to_migrate(schema_editor.connection.alias, new_model):
            old_model = from_state.apps.get_model(app_label, self.name)
            schema_editor.alter_db_table(
                new_model,
                old_model._meta.db_table,
                new_model._meta.db_table,
            )
            # Rename M2M fields whose name is based on this model's db_table
            for (old_field, new_field) in zip(old_model._meta.local_many_to_many, new_model._meta.local_many_to_many):
                if new_field.rel.through._meta.auto_created:
                    schema_editor.alter_db_table(
                        new_field.rel.through,
                        old_field.rel.through._meta.db_table,
                        new_field.rel.through._meta.db_table,
                    )

    def database_backwards(self, app_label, schema_editor, from_state, to_state):
        return self.database_forwards(app_label, schema_editor, from_state, to_state)

    def references_model(self, name, app_label=None):
        return name.lower() == self.name.lower()

    def describe(self):
        return "Rename table for %s to %s" % (self.name, self.table)


class AlterUniqueTogether(Operation):
    """
    Changes the value of unique_together to the target one.
    Input value of unique_together must be a set of tuples.
    """
    option_name = "unique_together"

    def __init__(self, name, unique_together):
        self.name = name
        unique_together = normalize_together(unique_together)
        self.unique_together = set(tuple(cons) for cons in unique_together)

    def deconstruct(self):
        kwargs = {
            'name': self.name,
            'unique_together': self.unique_together,
        }
        return (
            self.__class__.__name__,
            [],
            kwargs
        )

    def state_forwards(self, app_label, state):
        model_state = state.models[app_label, self.name.lower()]
        model_state.options[self.option_name] = self.unique_together
        state.reload_model(app_label, self.name)

    def database_forwards(self, app_label, schema_editor, from_state, to_state):
        new_model = to_state.apps.get_model(app_label, self.name)
        if self.allowed_to_migrate(schema_editor.connection.alias, new_model):
            old_model = from_state.apps.get_model(app_label, self.name)
            schema_editor.alter_unique_together(
                new_model,
                getattr(old_model._meta, self.option_name, set()),
                getattr(new_model._meta, self.option_name, set()),
            )

    def database_backwards(self, app_label, schema_editor, from_state, to_state):
        return self.database_forwards(app_label, schema_editor, from_state, to_state)

    def references_model(self, name, app_label=None):
        return name.lower() == self.name.lower()

    def describe(self):
        return "Alter %s for %s (%s constraint(s))" % (self.option_name, self.name, len(self.unique_together or ''))


class AlterIndexTogether(Operation):
    """
    Changes the value of index_together to the target one.
    Input value of index_together must be a set of tuples.
    """
    option_name = "index_together"

    def __init__(self, name, index_together):
        self.name = name
        index_together = normalize_together(index_together)
        self.index_together = set(tuple(cons) for cons in index_together)

    def deconstruct(self):
        kwargs = {
            'name': self.name,
            'index_together': self.index_together,
        }
        return (
            self.__class__.__name__,
            [],
            kwargs
        )

    def state_forwards(self, app_label, state):
        model_state = state.models[app_label, self.name.lower()]
        model_state.options[self.option_name] = self.index_together
        state.reload_model(app_label, self.name)

    def database_forwards(self, app_label, schema_editor, from_state, to_state):
        new_model = to_state.apps.get_model(app_label, self.name)
        if self.allowed_to_migrate(schema_editor.connection.alias, new_model):
            old_model = from_state.apps.get_model(app_label, self.name)
            schema_editor.alter_index_together(
                new_model,
                getattr(old_model._meta, self.option_name, set()),
                getattr(new_model._meta, self.option_name, set()),
            )

    def database_backwards(self, app_label, schema_editor, from_state, to_state):
        return self.database_forwards(app_label, schema_editor, from_state, to_state)

    def references_model(self, name, app_label=None):
        return name.lower() == self.name.lower()

    def describe(self):
        return "Alter %s for %s (%s constraint(s))" % (self.option_name, self.name, len(self.index_together or ''))


class AlterOrderWithRespectTo(Operation):
    """
    Represents a change with the order_with_respect_to option.
    """

    def __init__(self, name, order_with_respect_to):
        self.name = name
        self.order_with_respect_to = order_with_respect_to

    def deconstruct(self):
        kwargs = {
            'name': self.name,
            'order_with_respect_to': self.order_with_respect_to,
        }
        return (
            self.__class__.__name__,
            [],
            kwargs
        )

    def state_forwards(self, app_label, state):
        model_state = state.models[app_label, self.name.lower()]
        model_state.options['order_with_respect_to'] = self.order_with_respect_to
        state.reload_model(app_label, self.name)

    def database_forwards(self, app_label, schema_editor, from_state, to_state):
        to_model = to_state.apps.get_model(app_label, self.name)
        if self.allowed_to_migrate(schema_editor.connection.alias, to_model):
            from_model = from_state.apps.get_model(app_label, self.name)
            # Remove a field if we need to
            if from_model._meta.order_with_respect_to and not to_model._meta.order_with_respect_to:
                schema_editor.remove_field(from_model, from_model._meta.get_field("_order"))
            # Add a field if we need to (altering the column is untouched as
            # it's likely a rename)
            elif to_model._meta.order_with_respect_to and not from_model._meta.order_with_respect_to:
                field = to_model._meta.get_field("_order")
                if not field.has_default():
                    field.default = 0
                schema_editor.add_field(
                    from_model,
                    field,
                )

    def database_backwards(self, app_label, schema_editor, from_state, to_state):
        self.database_forwards(app_label, schema_editor, from_state, to_state)

    def references_model(self, name, app_label=None):
        return name.lower() == self.name.lower()

    def describe(self):
        return "Set order_with_respect_to on %s to %s" % (self.name, self.order_with_respect_to)


class AlterModelOptions(Operation):
    """
    Sets new model options that don't directly affect the database schema
    (like verbose_name, permissions, ordering). Python code in migrations
    may still need them.
    """

    # Model options we want to compare and preserve in an AlterModelOptions op
    ALTER_OPTION_KEYS = [
        "get_latest_by",
        "managed",
        "ordering",
        "permissions",
        "default_permissions",
        "select_on_save",
        "verbose_name",
        "verbose_name_plural",
    ]

    def __init__(self, name, options):
        self.name = name
        self.options = options

    def deconstruct(self):
        kwargs = {
            'name': self.name,
            'options': self.options,
        }
        return (
            self.__class__.__name__,
            [],
            kwargs
        )

    def state_forwards(self, app_label, state):
        model_state = state.models[app_label, self.name.lower()]
        model_state.options = dict(model_state.options)
        model_state.options.update(self.options)
        for key in self.ALTER_OPTION_KEYS:
            if key not in self.options and key in model_state.options:
                del model_state.options[key]
        state.reload_model(app_label, self.name)

    def database_forwards(self, app_label, schema_editor, from_state, to_state):
        pass

    def database_backwards(self, app_label, schema_editor, from_state, to_state):
        pass

    def references_model(self, name, app_label=None):
        return name.lower() == self.name.lower()

    def describe(self):
        return "Change Meta options on %s" % (self.name, )


class AlterModelManagers(Operation):
    """
    Alters the model's managers
    """

    serialization_expand_args = ['managers']

    def __init__(self, name, managers):
        self.name = name
        self.managers = managers

    def deconstruct(self):
        return (
            self.__class__.__name__,
            [self.name, self.managers],
            {}
        )

    def state_forwards(self, app_label, state):
        model_state = state.models[app_label, self.name.lower()]
        model_state.managers = list(self.managers)

    def database_forwards(self, app_label, schema_editor, from_state, to_state):
        pass

    def database_backwards(self, app_label, schema_editor, from_state, to_state):
        pass

    def references_model(self, name, app_label=None):
        return name.lower() == self.name.lower()

    def describe(self):
        return "Change managers on %s" % (self.name, )<|MERGE_RESOLUTION|>--- conflicted
+++ resolved
@@ -141,18 +141,19 @@
         # Get all of the related objects we need to repoint
         apps = state.apps
         model = apps.get_model(app_label, self.old_name)
-<<<<<<< HEAD
-=======
         model._meta.apps = apps
-        related_objects = model._meta.get_all_related_objects()
-        related_m2m_objects = model._meta.get_all_related_many_to_many_objects()
->>>>>>> 572ad9a9
+
+        # Select all non hidden related objects except m2m related objects
+        all_related_objects = (f for f in model._meta.get_fields(include_hidden=True)
+                               if f.auto_created and not f.concrete and not f.hidden
+                               or (f.hidden and f.many_to_many))
+
         # Rename the model
         state.models[app_label, self.new_name.lower()] = state.models[app_label, self.old_name.lower()]
         state.models[app_label, self.new_name.lower()].name = self.new_name
         state.remove_model(app_label, self.old_name)
         # Repoint the FKs and M2Ms pointing to us
-        for related_object in model._meta.related_objects:
+        for related_object in all_related_objects:
             # Use the new related key for self referential related objects.
             if related_object.related_model == model:
                 related_key = (app_label, self.new_name.lower())
