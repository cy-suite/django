--- conflicted
+++ resolved
@@ -1071,13 +1071,9 @@
                 value_list = []
                 for source in sources:
                     # Account for one-to-one relations when sent a different model
-<<<<<<< HEAD
-                    while not isinstance(value, source.model):
+                    while not isinstance(value, source.model) and source.rel:
                         if source.auxiliary_to is not None:
                             source = source.auxiliary_to
-=======
-                    while not isinstance(value, source.model) and source.rel:
->>>>>>> b70c371f
                         source = source.rel.to._meta.get_field(source.rel.field_name)
                     value_list.append(getattr(value, source.attname))
                 return tuple(value_list)
